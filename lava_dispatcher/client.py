--- conflicted
+++ resolved
@@ -94,14 +94,9 @@
         """
         Check that we are in a shell on the master image
         """
-<<<<<<< HEAD
         self.connection.sendline("")
-        id = self.connection.expect([self.master_str, pexpect.TIMEOUT])
-=======
-        self.proc.sendline("")
-        id = self.proc.expect([self.master_str, pexpect.TIMEOUT],
+        id = self.connection.expect([self.master_str, pexpect.TIMEOUT],
             timeout=timeout)
->>>>>>> b0866aa7
         if id == 1:
             raise OperationFailed
 
@@ -120,25 +115,14 @@
         """
         self.connection.soft_reboot()
         try:
-<<<<<<< HEAD
             self.connection.expect("Starting kernel")
-            self.in_master_shell()
+            self.in_master_shell(120)
         except:
             logging.exception("in_master_shell failed")
             self.connection.hard_reboot()
-            self.in_master_shell()
+            self.in_master_shell(300)
         self.connection.sendline('export PS1="$PS1 [rc=$(echo \$?)]: "')
         self.connection.expect(self.master_str)
-=======
-            self.proc.expect("Starting kernel")
-            self.in_master_shell(120)
-        except:
-            logging.exception("in_master_shell failed")
-            self.hard_reboot()
-            self.in_master_shell(300)
-        self.proc.sendline('export PS1="$PS1 [rc=$(echo \$?)]: "')
-        self.proc.expect(self.master_str)
->>>>>>> b0866aa7
 
     def boot_linaro_image(self):
         """
@@ -150,35 +134,8 @@
         # Details: system PS1 is set in /etc/bash.bashrc and user PS1 is set in
         # /root/.bashrc, it is
         # "${debian_chroot:+($debian_chroot)}\u@\h:\w\$ "
-<<<<<<< HEAD
         self.connection.sendline('export PS1="$PS1 [rc=$(echo \$?)]: "')
         self.connection.expect(self.tester_str)
-=======
-        self.proc.sendline('export PS1="$PS1 [rc=$(echo \$?)]: "')
-        self.proc.expect(self.tester_str)
-
-    def enter_uboot(self):
-        self.proc.expect("Hit any key to stop autoboot")
-        self.proc.sendline("")
-
-    def soft_reboot(self):
-        self.proc.sendline("reboot")
-        # set soft reboot timeout 120s, or do a hard reset
-        id = self.proc.expect(['Will now restart', pexpect.TIMEOUT],
-            timeout=120)
-        if id != 0:
-            self.hard_reboot()
-
-    def hard_reboot(self):
-        self.proc.send("~$")
-        self.proc.sendline("hardreset")
-        # XXX Workaround for snowball
-        if self.device_type == "snowball_sd":
-            time.sleep(10)
-            self.in_master_shell(300)
-            # Intentionally avoid self.soft_reboot() to prevent looping
-            self.proc.sendline("reboot")
->>>>>>> b0866aa7
 
     def run_shell_command(self, cmd, response=None, timeout=-1):
         self.empty_pexpect_buffer()
