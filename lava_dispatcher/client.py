# Copyright (C) 2011 Linaro Limited
#
# Author: Paul Larson <paul.larson@linaro.org>
#
# This file is part of LAVA Dispatcher.
#
# LAVA Dispatcher is free software; you can redistribute it and/or modify
# it under the terms of the GNU General Public License as published by
# the Free Software Foundation; either version 2 of the License, or
# (at your option) any later version.
#
# LAVA Dispatcher is distributed in the hope that it will be useful,
# but WITHOUT ANY WARRANTY; without even the implied warranty of
# MERCHANTABILITY or FITNESS FOR A PARTICULAR PURPOSE.  See the
# GNU General Public License for more details.
#
# You should have received a copy of the GNU General Public License
# along
# with this program; if not, see <http://www.gnu.org/licenses>.

import commands
import contextlib
import pexpect
import sys
import time
from cStringIO import StringIO
import traceback
from utils import string_to_list
import logging

from lava_dispatcher.connection import (
    LavaConmuxConnection,
    )


class CommandRunner(object):
    """A convenient way to run a shell command and wait for a shell prompt.

    The main interface is run().  Subclasses exist to (a) be more conveniently
    constructed in some situations and (b) define higher level functions that
    involve executing multiple commands.
    """

    def __init__(self, connection, prompt_str, wait_for_rc=True):
        """

        :param connection: A pexpect.spawn-like object.
        :param prompt_str: The shell prompt to wait for.
        :param wait_for_rc: Whether to wait for a rc=$? indication of the
            command's return value after prompt_str.
        """
        self._connection = connection
        self._prompt_str = prompt_str
        self._wait_for_rc = wait_for_rc
        self.match_id = None
        self.match = None

    def _empty_pexpect_buffer(self):
        """Make sure there is nothing in the pexpect buffer."""
        # Do we really need this?  It wastes at least 1 second per command
        # invocation, if nothing else.
        index = 0
        while index == 0:
            index = self._connection.expect(
                ['.+', pexpect.EOF, pexpect.TIMEOUT], timeout=1)

    def run(self, cmd, response=None, timeout=-1):
        """Run `cmd` and wait for a shell response.

        :param cmd: The command to execute.
        :param response: A pattern or sequences of patterns to pass to
            .expect().
        :param timeout: How long to wait for 'response' (if specified) and the
            shell prompt, defaulting to forever.
        :return: The exit value of the command, if wait_for_rc not explicitly
            set to False during construction.
        """
        self._empty_pexpect_buffer()
        self._connection.sendline(cmd)
        start = time.time()
        if response is not None:
            self.match_id = self._connection.expect(response, timeout=timeout)
            self.match = self._connection.match
            # If a non-trivial timeout was specified, it is held to apply to
            # the whole invocation, so now reduce the time we'll wait for the
            # shell prompt.
            if timeout > 0:
                timeout -= time.time() - start
                # But not too much; give at least a little time for the shell
                # prompt to appear.
                if timeout < 1:
                    timeout = 1
        else:
            self.match_id = None
            self.match = None
        self._connection.expect(self._prompt_str, timeout=timeout)
        if self._wait_for_rc:
            match_id = self._connection.expect(
                ['rc=(\d+\d?\d?)', pexpect.EOF, pexpect.TIMEOUT], timeout=2)
            if match_id == 0:
                rc = int(self._connection.match.groups()[0])
            else:
                rc = None
        else:
            rc = None
        return rc


class NetworkCommandRunner(CommandRunner):
    """A CommandRunner with some networking utility methods."""

    def __init__(self, client, prompt_str, wait_for_rc=True):
        CommandRunner.__init__(
            self, client.proc, prompt_str, wait_for_rc=wait_for_rc)
        self._client = client

    def _check_network_up(self):
        """Internal function for checking network once."""
        lava_server_ip = self._client.context.lava_server_ip
        self.run(
            "LC_ALL=C ping -W4 -c1 %s" % lava_server_ip,
            ["1 received", "0 received", "Network is unreachable"], timeout=5)
        if self.match_id == 0:
            return True
        else:
            return False

    def wait_network_up(self, timeout=300):
        """Wait until the networking is working."""
        now = time.time()
        while time.time() < now+timeout:
            if self._check_network_up():
                return
        raise NetworkError


class TesterCommandRunner(CommandRunner):
    """A CommandRunner to use when the board is booted into the test image.

    See `LavaClient.tester_session`.
    """

    def __init__(self, client, wait_for_rc=True):
        CommandRunner.__init__(
            self, client.proc, client.tester_str, wait_for_rc)

    def export_display(self):
        self.run("su - linaro -c 'DISPLAY=:0 xhost local:'")
        self.run("export DISPLAY=:0")


class AndroidTesterCommandRunner(NetworkCommandRunner):
    """A CommandRunner to use when the board is booted into the android image.

    See `LavaClient.android_tester_session`.
    """

    def __init__(self, client):
        super(AndroidTesterCommandRunner, self).__init__(
            client, client.tester_str, wait_for_rc=False)
        self.dev_name = None

    # adb cound be connected through network
    def android_adb_connect(self, dev_ip):
        pattern1 = "connected to (\d{1,3}\.\d{1,3}\.\d{1,3}\.\d{1,3}:\d{1,5})"
        pattern2 = "already connected to (\d{1,3}\.\d{1,3}\.\d{1,3}\.\d{1,3}:\d{1,5})"
        pattern3 = "unable to connect to"

        cmd = "adb connect %s" % dev_ip
        logging.info("Execute adb command on host: %s" % cmd)
        adb_proc = pexpect.spawn(cmd, timeout=300, logfile=sys.stdout)
        match_id = adb_proc.expect([pattern1, pattern2, pattern3, pexpect.EOF])
        if match_id in [0, 1]:
            self.dev_name = adb_proc.match.groups()[0]

    def android_adb_disconnect(self, dev_ip):
        cmd = "adb disconnect %s" % dev_ip
        logging.info("Execute adb command on host: %s" % cmd)
        pexpect.run(cmd, timeout=300, logfile=sys.stdout)

    def get_default_nic_ip(self):
        # XXX: IP could be assigned in other way in the validation farm
        network_interface = self._client.default_network_interface
        ip = None
        try:
            ip = self._get_default_nic_ip_by_ifconfig(network_interface)
        except:
            logging.exception("_get_default_nic_ip_by_ifconfig failed")
            pass

        if ip is None:
            self.get_ip_via_dhcp(network_interface)
            ip = self._get_default_nic_ip_by_ifconfig(network_interface)
        return ip

    def _get_default_nic_ip_by_ifconfig(self, nic_name):
        # Check network ip and setup adb connection
        try:
            self.wait_network_up()
        except:
            logging.warning(traceback.format_exc())
            return None
        ip_pattern = "%s: ip (\d{1,3}\.\d{1,3}\.\d{1,3}\.\d{1,3}) mask" % nic_name
        try:
            self.run(
                "ifconfig %s" % nic_name, [ip_pattern, pexpect.EOF], timeout=60)
        except Exception as e:
            raise NetworkError("ifconfig can not match ip pattern for %s:%s" % (nic_name, e))

        if self.match_id == 0:
            match_group = self.match.groups()
            if len(match_group) > 0:
                return match_group[0]
        return None

    def get_ip_via_dhcp(self, nic):
        try:
            self.run('netcfg %s dhcp' % nic, timeout=60)
        except:
            logging.exception("netcfg %s dhcp failed" % nic)
            raise NetworkError("netcfg %s dhcp exception" % nic)

    def wait_until_attached(self):
        for count in range(3):
            if self.check_device_state():
                return
            time.sleep(1)

        raise NetworkError(
            "The android device(%s) isn't attached" % self._client.hostname)

    def wait_home_screen(self):
        cmd = 'getprop init.svc.bootanim'
        for count in range(100):
            self.run(cmd, response='stopped')
            if self.match_id == 0:
                return True
            time.sleep(1)
        raise GeneralError('The home screen has not displayed')

    def check_device_state(self):
        (rc, output) = commands.getstatusoutput('adb devices')
        if rc != 0:
            return False
        expect_line = '%s\tdevice' % self.dev_name
        for line in output.splitlines():
            if line.strip() == expect_line:
                return True
        return False

    def retrieve_results(self, result_disk):
        raise NotImplementedError(self.retrieve_results)


class LavaClient(object):
    """
    LavaClient manipulates the target board, bootup, reset, power off the
    board, sends commands to board to execute.

    The main interfaces to execute commands on the board are the *_session()
    methods.  These should be used as context managers, for example::

        with client.tester_session() as session:
            session.run('ls')

    Each method makes sure the board is booted into the appropriate state
    (tester image, chrooted into a partition, etc) and additionally
    android_tester_session connects to the board via adb while in the 'with'
    block.
    """

    def __init__(self, context, config):
        self.context = context
        self.config = config
        self.sio = SerialIO(sys.stdout)
        if config.get('client_type') == 'conmux':
            self.proc = LavaConmuxConnection(config, self.sio)
        else:
            raise RuntimeError(
                "this version of lava-dispatcher only supports conmux "
                "clients, not %r" % config.get('client_type'))

    def device_option(self, option_name):
        return self.config.get(option_name)

    def device_option_int(self, option_name):
        return self.config.getint(option_name)

    @property
    def hostname(self):
        return self.device_option("hostname")

    @property
    def tester_str(self):
        return self.device_option("TESTER_STR")

    @property
    def boot_cmds(self):
        uboot_str = self.device_option("boot_cmds")
        return string_to_list(uboot_str)

    @property
    def device_type(self):
        return self.device_option("device_type")

    @property
    def boot_part(self):
        return self.device_option_int("boot_part")

    @property
    def root_part(self):
        return self.device_option_int("root_part")

    @property
    def default_network_interface(self):
        return self.device_option("default_network_interface")

    @property
    def lmc_dev_arg(self):
        return self.device_option("lmc_dev_arg")

    @contextlib.contextmanager
    def tester_session(self):
        """A session that can be used to run commands booted into the test
        image."""
        try:
            self.in_test_shell()
        except OperationFailed:
            self.boot_linaro_image()
        yield TesterCommandRunner(self)

    @contextlib.contextmanager
    def android_tester_session(self):
        """A session that can be used to run commands booted into the android
        test image.

        Additionally, adb is connected while in the with block using this
        manager.
        """
        try:
            self.in_test_shell()
        except OperationFailed:
            self.boot_linaro_android_image()
        session = AndroidTesterCommandRunner(self)
        logging.info("adb connect over default network interface")
        dev_ip = session.get_default_nic_ip()
        if dev_ip is None:
            raise OperationFailed("failed to get board ip address")
        session.android_adb_connect(dev_ip)
        session.wait_until_attached()
        session.wait_home_screen()
        try:
            yield session
        finally:
            session.android_adb_disconnect(dev_ip)

    def reliable_session(self):
        """XXX find a better name..."""
        raise NotImplementedError(self.reliable_session)

    def in_test_shell(self, timeout=10):
        """
        Check that we are in a shell on the test image
        """
        self.proc.sendline("")
        match_id = self.proc.expect([self.tester_str, pexpect.TIMEOUT],
                    timeout=timeout)
        if match_id == 1:
            raise OperationFailed
        logging.info("System is in test image now")

<<<<<<< HEAD
    def deploy_linaro(self, hwpack, rootfs, kernel_matrix=None, use_cache=True):
        raise NotImplementedError(self.deploy_linaro)
=======
    def boot_master_image(self):
        """
        reboot the system, and check that we are in a master shell
        """
        self.proc.soft_reboot()
        try:
            self.proc.expect("Starting kernel")
            self.in_master_shell(300)
        except:
            logging.exception("in_master_shell failed")
            self.proc.hard_reboot()
            self.in_master_shell(300)
        self.proc.sendline('export PS1="$PS1 [rc=$(echo \$?)]: "')
        self.proc.expect(self.master_str, timeout=10)
>>>>>>> ac87e7d6

    def boot_linaro_image(self):
        """
        Reboot the system to the test image
        """
        self.proc._boot(self.boot_cmds)
        self.in_test_shell(300)
        # set PS1 to include return value of last command
        # Details: system PS1 is set in /etc/bash.bashrc and user PS1 is set in
        # /root/.bashrc, it is
        # "${debian_chroot:+($debian_chroot)}\u@\h:\w\$ "
        self.proc.sendline('export PS1="$PS1 [rc=$(echo \$?)]: "')
        self.proc.expect(self.tester_str, timeout=10)

    def get_seriallog(self):
        return self.sio.getvalue()

    # Android stuff

    def boot_linaro_android_image(self):
        """Reboot the system to the test android image."""
        self.proc._boot(string_to_list(self.config.get('boot_cmds_android')))
        self.in_test_shell(timeout=900)
        self.proc.sendline("export PS1=\"root@linaro: \"")

        self._enable_adb_over_tcpip()

    def _enable_adb_over_tcpip(self):
        logging.info("Enable adb over TCPIP")
        session = TesterCommandRunner(self, wait_for_rc=False)
        session.run('echo 0>/sys/class/android_usb/android0/enable')
        session.run('setprop service.adb.tcp.port 5555')
        session.run('stop adbd')
        session.run('start adbd')


class SerialIO(file):
    def __init__(self, logfile):
        self.serialio = StringIO()
        self.logfile = logfile

    def write(self, text):
        self.serialio.write(text)
        self.logfile.write(text)

    def close(self):
        self.serialio.close()
        self.logfile.close()

    def flush(self):
        self.logfile.flush()

    def getvalue(self):
        return self.serialio.getvalue()


class DispatcherError(Exception):
    """
    Base exception and error class for dispatcher
    """


class CriticalError(DispatcherError):
    """
    The critical error
    """


class GeneralError(DispatcherError):
    """
    The non-critical error
    """


class NetworkError(CriticalError):
    """
    This is used when a network error occurs, such as failing to bring up
    the network interface on the client
    """


class OperationFailed(GeneralError):
    """
    The exception throws when a file system or system operation fails.
    """<|MERGE_RESOLUTION|>--- conflicted
+++ resolved
@@ -369,25 +369,8 @@
             raise OperationFailed
         logging.info("System is in test image now")
 
-<<<<<<< HEAD
     def deploy_linaro(self, hwpack, rootfs, kernel_matrix=None, use_cache=True):
         raise NotImplementedError(self.deploy_linaro)
-=======
-    def boot_master_image(self):
-        """
-        reboot the system, and check that we are in a master shell
-        """
-        self.proc.soft_reboot()
-        try:
-            self.proc.expect("Starting kernel")
-            self.in_master_shell(300)
-        except:
-            logging.exception("in_master_shell failed")
-            self.proc.hard_reboot()
-            self.in_master_shell(300)
-        self.proc.sendline('export PS1="$PS1 [rc=$(echo \$?)]: "')
-        self.proc.expect(self.master_str, timeout=10)
->>>>>>> ac87e7d6
 
     def boot_linaro_image(self):
         """
